--- conflicted
+++ resolved
@@ -213,8 +213,6 @@
   
   .nav-button:hover:not(:disabled) {
     background: #7fb7a7;
-<<<<<<< HEAD
-=======
   }
 
   .loading-overlay {
@@ -245,5 +243,4 @@
     100% {
       transform: rotate(360deg);
     }
->>>>>>> 5cd48b5b
   }