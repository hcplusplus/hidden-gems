--- conflicted
+++ resolved
@@ -1,419 +1,5 @@
 <!DOCTYPE html>
 <html lang="en">
-<<<<<<< HEAD
-<head>
-    <meta charset="UTF-8">
-    <meta name="viewport" content="width=device-width, initial-scale=1.0">
-    <title>Getting to Know You - Hidden Gems</title>
-    <link rel="stylesheet" href="css/main.css">
-    <link rel="stylesheet" href="css/quiz.css">
-   
-</head>
-<body>
-    <div class="quiz-container">
-        <!-- Quiz Header -->
-        <header class="quiz-header">
-            <button class="close-button" id="close-quiz">×</button>
-            <div class="quiz-title">Find Hidden Gems</div>
-            <div style="width:40px"></div> <!-- Spacer for centering title -->
-        </header>
-
-        <!-- Progress Bar -->
-        <div class="progress-bar">
-            <div class="progress" id="quiz-progress"></div>
-        </div>
-
-        <!-- Step 1: Origin & Destination -->
-        <div class="quiz-step active" id="step-1">
-            <h2 class="step-title">Where are you going?</h2>
-            <p class="step-description">Let us know your starting point and destination to find hidden gems along your route.</p>
-
-            <form class="quiz-form">
-                <label for="origin">From</label>
-                <input type="text" id="origin" placeholder="Enter starting location">
-                <div class="error-message" id="origin-error">Please enter a starting location</div>
-
-                <label for="destination">To</label>
-                <input type="text" id="destination" placeholder="Enter destination">
-                <div class="error-message" id="destination-error">Please enter a destination</div>
-            </form>
-
-            <div class="destination-images">
-                <div class="destination-image" id="origin-image">🏠</div>
-                <div class="destination-arrow">→</div>
-                <div class="destination-image" id="destination-image">🏞️</div>
-            </div>
-
-            <p class="footer-note">We'll find the best hidden gems between these locations that match your preferences.</p>
-        </div>
-
-        <!-- Step 2: Activity Preferences -->
-        <div class="quiz-step" id="step-4">
-            <h2 class="step-title">What do you want to explore?</h2>
-            <p class="step-description">Select the activities and experiences that interest you most.</p>
-
-            <div class="options-container">
-                <div class="option-flex">
-                 
-                    <div class="option-button" data-value="nature">
-                        <span class="activity-icon">🌿</span> Nature
-                    </div>
-                    <div class="option-button" data-value="hiking">
-                        <span class="activity-icon">🥾</span> Hiking
-                    </div>
-                    <div class="option-button" data-value="food">
-                        <span class="activity-icon">🍽️</span> Food
-                    </div>
-                    <div class="option-button" data-value="photography">
-                        <span class="activity-icon">📸</span> Photography
-                    </div>
-                    <div class="option-button" data-value="history">
-                        <span class="activity-icon">🏛️</span> Historical
-                    </div>
-                    <div class="option-button" data-value="coffee">
-                        <span class="activity-icon">☕</span> Coffee Shops
-                    </div>
-                    <div class="option-button" data-value="scenic">
-                        <span class="activity-icon">🌄</span> Scenic Views
-                    </div>
-                    <div class="option-button" data-value="swimming">
-                        <span class="activity-icon">🏊</span> Swimming
-                    </div>
-                    <div class="option-button" data-value="picnic">
-                        <span class="activity-icon">🧺</span> Picnicking
-                    </div>
-                </div>
-            </div>
-
-            <div class="option-group">
-                <div class="option-title">Essential amenities?</div>
-                <div class="option-flex">
-                    <div class="option-button" data-value="restrooms">
-                        <span class="activity-icon">🚻</span> Restrooms
-                    </div>
-                    <div class="option-button" data-value="parking">
-                        <span class="activity-icon">🅿️</span> Parking
-                    </div>
-                    <div class="option-button" data-value="gas">
-                        <span class="activity-icon">⛽</span> Gas Station
-                    </div>
-                </div>
-            </div>
-
-            <p class="footer-note">We'll customize your hidden gem recommendations based on your activity preferences.</p>
-        </div>
-
-        <!-- Step 3: Accessibility & Effort Level -->
-        <div class="quiz-step" id="step-3">
-            <h2 class="step-title">What's your adventure style?</h2>
-            <p class="step-description">Help us understand your preferred activity level and accessibility needs.</p>
-
-            <div class="option-group">
-                <div class="option-title">Preferred effort level</div>
-                <div class="option-flex">
-                    <div class="option-button" data-value="easy">
-                        <span class="activity-icon">😌</span> Easy &amp; Relaxed
-                    </div>
-                    <div class="option-button" data-value="moderate">
-                        <span class="activity-icon">🚶</span> Moderate Activity
-                    </div>
-                    <div class="option-button" data-value="challenging">
-                        <span class="activity-icon">🏃</span> Challenging &amp; Active
-                    </div>
-                </div>
-            </div>
-
-            <div class="option-group">
-                <div class="option-title">Accessibility requirements</div>
-                <div class="option-flex">
-                    <div class="option-button" data-value="wheelchair">
-                        <span class="activity-icon">♿</span> Wheelchair Accessible
-                    </div>
-                    <div class="option-button" data-value="stroller">
-                        <span class="activity-icon">👶</span> Stroller Friendly
-                    </div>
-                    <div class="option-button" data-value="elderly">
-                        <span class="activity-icon">🧓</span> Senior Friendly
-                    </div>
-                    <div class="option-button" data-value="none">
-                        <span class="activity-icon">🧗</span> No Special Requirements
-                    </div>
-                </div>
-            </div>
-
-            <p class="footer-note">We'll make sure the recommended spots match your physical preferences and needs.</p>
-        </div>
-
-        <!-- Step 4: Time Available -->
-        <div class="quiz-step" id="step-2">
-            <h2 class="step-title">How much time do you have?</h2>
-            <p class="step-description">Let us know how long you'd like to spend discovering hidden gems on this trip.</p>
-
-            <div class="options-container">
-                <div class="option-radio">
-                    <input type="radio" id="time-1" name="time" value="quick">
-                    <label for="time-1">Quick grab (<1 hour)</label>
-                </div>
-                <div class="option-radio">
-                    <input type="radio" id="time-2" name="time" value="short">
-                    <label for="time-2">A little detour (1-2 hours)</label>
-                </div>
-                <div class="option-radio">
-                    <input type="radio" id="time-3" name="time" value="half-day">
-                    <label for="time-3">Mini Adventure (2-4 hours)</label>
-                </div>
-                <div class="option-radio">
-                    <input type="radio" id="time-4" name="time" value="full-day">
-                    <label for="time-4">Full Day Quest (4+ hours)</label>
-                </div>
-            </div>
-
-            <div class="option-group">
-                <div class="option-title">Maximum detour distance</div>
-                <div class="option-flex">
-                    <div class="option-button" data-value="5">
-                        <span class="activity-icon">🔄</span> Minimal (5 miles)
-                    </div>
-                    <div class="option-button" data-value="15">
-                        <span class="activity-icon">🔄</span> Small (15 miles)
-                    </div>
-                    <div class="option-button" data-value="30">
-                        <span class="activity-icon">🔄</span> Medium (30 miles)
-                    </div>
-                    <div class="option-button" data-value="50+">
-                        <span class="activity-icon">🔄</span> Any Distance
-                    </div>
-                </div>
-            </div>
-
-            <p class="footer-note">We'll adjust recommendations based on your available time and detour preferences.</p>
-        </div>
-
-        <!-- Quiz Navigation -->
-        <div class="quiz-navigation">
-            <button class="nav-button back-button" id="back-button" disabled>Back</button>
-            <button class="nav-button next-button" id="next-button">Next</button>
-        </div>
-    </div>
-
-    <script>
-        document.addEventListener('DOMContentLoaded', function() {
-            // Quiz state
-            const quizState = {
-                currentStep: 1,
-                totalSteps: 4,
-                answers: {
-                    origin: '',
-                    destination: '',
-                    activities: [],
-                    amenities: [],
-                    effortLevel: '',
-                    accessibility: [],
-                    time: '',
-                    maxDetour: ''
-                }
-            };
-
-            // DOM Elements
-            const progressBar = document.getElementById('quiz-progress');
-            const backButton = document.getElementById('back-button');
-            const nextButton = document.getElementById('next-button');
-            const closeButton = document.getElementById('close-quiz');
-            const quizSteps = document.querySelectorAll('.quiz-step');
-            
-            // Location inputs
-            const originInput = document.getElementById('origin');
-            const destinationInput = document.getElementById('destination');
-            const originError = document.getElementById('origin-error');
-            const destinationError = document.getElementById('destination-error');
-
-            // Update progress bar
-            function updateProgress() {
-                const progress = (quizState.currentStep / quizState.totalSteps) * 100;
-                progressBar.style.width = `${progress}%`;
-            }
-
-            // Navigate to a specific step
-            function goToStep(step) {
-                // Hide all steps
-                quizSteps.forEach(element => {
-                    element.classList.remove('active');
-                });
-                
-                // Show the current step
-                document.getElementById(`step-${step}`).classList.add('active');
-                
-                // Update state
-                quizState.currentStep = step;
-                
-                // Update buttons
-                backButton.disabled = step === 1;
-                
-                if (step === quizState.totalSteps) {
-                    nextButton.textContent = 'Finish';
-                } else {
-                    nextButton.textContent = 'Next';
-                }
-                
-                // Update progress
-                updateProgress();
-            }
-
-            // Validate the current step
-            function validateCurrentStep() {
-                switch (quizState.currentStep) {
-                    case 1:
-                        // Validate origin and destination
-                        let isValid = true;
-                        
-                        if (!originInput.value.trim()) {
-                            originError.style.display = 'block';
-                            isValid = false;
-                        } else {
-                            originError.style.display = 'none';
-                            quizState.answers.origin = originInput.value.trim();
-                        }
-                        
-                        if (!destinationInput.value.trim()) {
-                            destinationError.style.display = 'block';
-                            isValid = false;
-                        } else {
-                            destinationError.style.display = 'none';
-                            quizState.answers.destination = destinationInput.value.trim();
-                        }
-                        
-                        return isValid;
-                        
-                    case 2:
-                        // Activities are optional, but collect selected ones
-                        const activityButtons = document.querySelectorAll('#step-2 .option-button.selected');
-                        quizState.answers.activities = Array.from(activityButtons)
-                            .filter(btn => !['restrooms', 'parking', 'gas'].includes(btn.getAttribute('data-value')))
-                            .map(btn => btn.getAttribute('data-value'));
-                        
-                        // Collect selected amenities
-                        const amenityButtons = document.querySelectorAll('#step-2 .option-button.selected');
-                        quizState.answers.amenities = Array.from(amenityButtons)
-                            .filter(btn => ['restrooms', 'parking', 'gas'].includes(btn.getAttribute('data-value')))
-                            .map(btn => btn.getAttribute('data-value'));
-                        
-                        return true;
-                        
-                    case 3:
-                        // Collect effort level and accessibility preferences
-                        const effortButtons = document.querySelectorAll('#step-3 .option-button[data-value="easy"], #step-3 .option-button[data-value="moderate"], #step-3 .option-button[data-value="challenging"]');
-                        const selectedEffort = Array.from(effortButtons).find(btn => btn.classList.contains('selected'));
-                        quizState.answers.effortLevel = selectedEffort ? selectedEffort.getAttribute('data-value') : '';
-                        
-                        const accessibilityButtons = document.querySelectorAll('#step-3 .option-button.selected');
-                        quizState.answers.accessibility = Array.from(accessibilityButtons)
-                            .filter(btn => ['wheelchair', 'stroller', 'elderly', 'none'].includes(btn.getAttribute('data-value')))
-                            .map(btn => btn.getAttribute('data-value'));
-                        
-                        return true;
-                        
-                    case 4:
-                        // Collect time preference and max detour
-                        const selectedTime = document.querySelector('input[name="time"]:checked');
-                        quizState.answers.time = selectedTime ? selectedTime.value : '';
-                        
-                        const detourButtons = document.querySelectorAll('#step-4 .option-button.selected');
-                        const selectedDetour = Array.from(detourButtons).find(btn => ['5', '15', '30', '50+'].includes(btn.getAttribute('data-value')));
-                        quizState.answers.maxDetour = selectedDetour ? selectedDetour.getAttribute('data-value') : '';
-                        
-                        return true;
-                }
-                
-                return true;
-            }
-
-            // Save answers to session storage
-            function saveAnswers() {
-                sessionStorage.setItem('userPreferences', JSON.stringify(quizState.answers));
-            }
-
-            // Complete the quiz
-            function finishQuiz() {
-                saveAnswers();
-                
-                // Redirect to results page
-                window.location.href = 'results.html';
-            }
-
-            // Handle next button
-            nextButton.addEventListener('click', function() {
-                if (validateCurrentStep()) {
-                    if (quizState.currentStep === quizState.totalSteps) {
-                        finishQuiz();
-                    } else {
-                        goToStep(quizState.currentStep + 1);
-                    }
-                }
-            });
-
-            // Handle back button
-            backButton.addEventListener('click', function() {
-                if (quizState.currentStep > 1) {
-                    goToStep(quizState.currentStep - 1);
-                }
-            });
-
-            // Handle close button
-            closeButton.addEventListener('click', function() {
-                if (confirm('Are you sure you want to exit the quiz? Your progress will be lost.')) {
-                    window.location.href = 'index.html';
-                }
-            });
-
-            // Handle option buttons
-            const optionButtons = document.querySelectorAll('.option-button');
-            
-            optionButtons.forEach(button => {
-                button.addEventListener('click', function() {
-                    // Check if this is a effort level button (only one can be selected)
-                    if (['easy', 'moderate', 'challenging'].includes(this.getAttribute('data-value'))) {
-                        // Deselect other effort level buttons
-                        document.querySelectorAll('.option-button[data-value="easy"], .option-button[data-value="moderate"], .option-button[data-value="challenging"]')
-                            .forEach(btn => btn.classList.remove('selected'));
-                    }
-                    
-                    // Check if this is a detour button (only one can be selected)
-                    if (['5', '15', '30', '50+'].includes(this.getAttribute('data-value'))) {
-                        // Deselect other detour buttons
-                        document.querySelectorAll('.option-button[data-value="5"], .option-button[data-value="15"], .option-button[data-value="30"], .option-button[data-value="50+"]')
-                            .forEach(btn => btn.classList.remove('selected'));
-                    }
-                    
-                    // Toggle selected state
-                    this.classList.toggle('selected');
-                });
-            });
-
-            // Initialize progress
-            updateProgress();
-
-            // Check if we have saved answers
-            const savedPreferences = sessionStorage.getItem('userPreferences');
-            if (savedPreferences) {
-                const savedAnswers = JSON.parse(savedPreferences);
-                
-                // Pre-fill form fields if available
-                if (savedAnswers.origin) {
-                    originInput.value = savedAnswers.origin;
-                }
-                
-                if (savedAnswers.destination) {
-                    destinationInput.value = savedAnswers.destination;
-                }
-                
-                // We could also restore other selections, but for simplicity,
-                // we'll just pre-fill the first step
-            }
-        });
-    </script>
-</body>
-</html>
-=======
 	<head>
 		<meta charset="UTF-8">
 		<meta name="viewport" content="width=device-width, initial-scale=1.0">
@@ -856,5 +442,4 @@
 			</div>
 		</div>
 	</body>
-</html></body></html>
->>>>>>> 5cd48b5b
+</html></body></html>