<!DOCTYPE html>
<html lang="en">
	<head>
		<meta charset="UTF-8">
		<meta name="viewport" content="width=device-width, initial-scale=1.0">
		<title>Getting to Know You - Hidden Gems</title>
		<script src="static/js/constants.js"></script>
		<script src="static/js/data-controller.js"></script>
	
		<link rel="stylesheet" href="static/styles/main.css">
		<link rel="stylesheet" href="static/styles/quiz.css">
<<<<<<< HEAD
		<link rel="stylesheet" href="https://cdnjs.cloudflare.com/ajax/libs/font-awesome/6.5.0/css/all.min.css">
=======
		<link rel="stylesheet" href="static/styles/loading-styles.css">
>>>>>>> b2e25729



	</head>
	<body>
		<div
			class="quiz-container">
			<!-- Quiz Header -->
<div class="quiz-header">
				<button class="close-button" id="close-quiz" style="font-size:20px" onclick="history.back()">Back</button>
				<div class="quiz-title">Find Hidden Gems</div>
				<div style="width:40px"></div>
				<!-- Spacer for centering title -->
			</div>

			<!-- Progress Bar -->
			<div class="progress-bar">
				<div class="progress" id="quiz-progress"></div>
			</div>

			<!-- Step 1: Origin & Destination -->
			<div class="quiz-step active" id="step-1">
				<h2 class="step-title">Where are you going?</h2>
				<p class="step-description">Let us know your starting point and destination to find hidden gems along your route.</p>

				<form class="quiz-form">
					<label for="origin">From*</label>
					<button type ="button" class="flex" id="get-location" style="height:40px; padding: 8px; background-color: white; color:#666; font-size: 13px">
						<i class="fas fa-location-dot" style="color:#c9e9d5; margin-right: 10px"></i>  Use my current location
					</button>
					<input type="text" id="origin" placeholder="Enter starting location">
					<div class="error-message" id="origin-error">Please enter a starting location</div>

					<label for="destination">To*</label>
					<input type="text" id="destination" placeholder="Enter destination">
					<div class="error-message" id="destination-error">Please enter a destination</div>
				</form>

				<div class="destination-images">
					<div class="destination-image" id="origin-image">🏠</div>
					<div class="destination-arrow">→</div>
					<div class="destination-image" id="destination-image">🏞️</div>
				</div>

				<p class="footer-note">We'll find the best hidden gems between these locations that match your preferences.</p>
			</div>

			<!-- Step 2: Time Available -->
			<div class="quiz-step" id="step-2">
				<h2 class="step-title">How much time do you have?*</h2>
				<p class="step-description">Let us know how long you'd like to spend discovering hidden gems on this trip.</p>

				<div class="options-container">
					<div class="option-radio">
						<input type="radio" id="time-1" name="time" value="quick">
						<label for="time-1">Quick grab (<1 hour)</label>
					</div>
					<div class="option-radio">
						<input type="radio" id="time-2" name="time" value="short">
						<label for="time-2">A little detour (1-2 hours)</label>
					</div>
					<div class="option-radio">
						<input type="radio" id="time-3" name="time" value="half-day">
						<label for="time-3">Mini Adventure (2-4 hours)</label>
					</div>
					<div class="option-radio">
						<input type="radio" id="time-4" name="time" value="full-day">
						<label for="time-4">Full Day Quest (4+ hours)</label>
					</div>
				</div>

<<<<<<< HEAD
				<!-- <div class="option-group">
					<div class="option-title">Maximum detour distance</div>
					<div class="option-flex">
						<div class="option-button" data-value="5">
							<span class="activity-icon">🔄</span>
							Minimal (5 miles)
						</div>
						<div class="option-button" data-value="15">
							<span class="activity-icon">🔄</span>
							Small (15 miles)
						</div>
						<div class="option-button" data-value="30">
							<span class="activity-icon">🔄</span>
							Medium (30 miles)
						</div>
						<div class="option-button" data-value="50+">
							<span class="activity-icon">🔄</span>
							Any Distance
						</div>
					</div>
				</div> -->
=======
	
>>>>>>> b2e25729

				<p class="footer-note">We'll adjust recommendations based on your available time.</p>
			</div>

			<!-- Step 3: Accessibility & Effort Level -->
			<div class="quiz-step" id="step-3">
				<h2 class="step-title">What's your adventure style?</h2>
				<p class="step-description">Help us understand your preferred activity level and accessibility needs.</p>

				<div class="option-group">
					<div class="option-title">Preferred effort level</div>
					<div class="option-flex">
						<div class="option-button" data-value="easy">
							<span class="activity-icon">😌</span>
							Easy &amp; Relaxed
						</div>
						<div class="option-button" data-value="moderate">
							<span class="activity-icon">🚶</span>
							Moderate Activity
						</div>
						<div class="option-button" data-value="challenging">
							<span class="activity-icon">🏃</span>
							Challenging &amp; Active
						</div>
					</div>
				</div>

				<div class="option-group">
					<div class="option-title">Accessibility requirements</div>
					<div class="option-flex">
						<div class="option-button" data-value="wheelchair">
							<span class="activity-icon">♿</span>
							Wheelchair Accessible
						</div>
						<div class="option-button" data-value="stroller">
							<span class="activity-icon">👶</span>
							Stroller Friendly
						</div>
						<div class="option-button" data-value="elderly">
							<span class="activity-icon">🧓</span>
							Senior Friendly
						</div>
						<div class="option-button" data-value="none">
							<span class="activity-icon">🧗</span>
							No Special Requirements
						</div>
					</div>
				</div>
				<!-- Add to Accessibility & Effort Level (Step 3) at the end of the accessibility options -->
<div class="option-button" data-value="other-accessibility" id="other-accessibility-button">
    <span class="activity-icon">➕</span>
    Other Needs
</div>
<div class="other-input-container" id="other-accessibility-container" style="display: none; margin-top: 10px;">
    <input type="text" id="other-accessibility-input" placeholder="Tell us about your specific needs..." class="other-input">
</div>
				<p class="footer-note">We'll make sure the recommended spots match your physical preferences and needs.</p>
			</div>

			<!-- Step 4: Activity Preferences -->
			<div class="quiz-step" id="step-4">
				<h2 class="step-title">What do you want to explore?</h2>
				<p class="step-description">Select the activities and experiences that interest you most.</p>

				<div class="options-container">
					<div class="option-flex">

						<div class="option-button" data-value="nature">
							<span class="activity-icon">🌿</span>
							Nature
						</div>
						<div class="option-button" data-value="hiking">
							<span class="activity-icon">🥾</span>
							Hiking
						</div>
						<div class="option-button" data-value="food">
							<span class="activity-icon">🍽️</span>
							Food
						</div>
						<div class="option-button" data-value="photography">
							<span class="activity-icon">📸</span>
							Photography
						</div>
						<div class="option-button" data-value="history">
							<span class="activity-icon">🏛️</span>
							Historical
						</div>
						<div class="option-button" data-value="coffee">
							<span class="activity-icon">☕</span>
							Coffee Shops
						</div>
						<div class="option-button" data-value="scenic">
							<span class="activity-icon">🌄</span>
							Scenic Views
						</div>
						<div class="option-button" data-value="swimming">
							<span class="activity-icon">🏊</span>
							Swimming
						</div>
						<div class="option-button" data-value="picnic">
							<span class="activity-icon">🧺</span>
							Picnicking
						</div>
					</div>
				</div>

				<div class="option-group">
					<div class="option-title">Essential amenities?</div>
					<div class="option-flex">
						<div class="option-button" data-value="restrooms">
							<span class="activity-icon">🚻</span>
							Restrooms
						</div>
						<div class="option-button" data-value="parking">
							<span class="activity-icon">🅿️</span>
							Parking
						</div>
						<div class="option-button" data-value="gas">
							<span class="activity-icon">⛽</span>
							Gas Station
						</div>
					</div>
				</div>

				<!-- Add to Activity Preferences (Step 4) at the end of the options -->
<div class="option-group" id="other-activities-group" style="margin-top: 15px;">
    <div class="option-title">Other activities or interests?</div>
    <div class="option-button" data-value="other-activity" id="other-activity-button">
        <span class="activity-icon">➕</span>
        Other
    </div>
    <div class="other-input-container" id="other-activity-container" style="display: none; margin-top: 10px;">
        <input type="text" id="other-activity-input" placeholder="Tell us what else you enjoy..." class="other-input">
    </div>
</div>

				<p class="footer-note">We'll customize your hidden gem recommendations based on your activity preferences.</p>
			</div>

			

			

			<!-- Quiz Navigation -->
			<div class="quiz-navigation">
				<button class="nav-button back-button" id="back-button" disabled>Back</button>
				<button class="nav-button next-button" id="next-button">Next</button>
			</div>
		</div>


		
		<div class="loading-overlay" id="loading-overlay">
		
		</div>
		<script src="static/js/quiz-integration.js"></script>
	</body>
</html><|MERGE_RESOLUTION|>--- conflicted
+++ resolved
@@ -9,11 +9,9 @@
 	
 		<link rel="stylesheet" href="static/styles/main.css">
 		<link rel="stylesheet" href="static/styles/quiz.css">
-<<<<<<< HEAD
+
 		<link rel="stylesheet" href="https://cdnjs.cloudflare.com/ajax/libs/font-awesome/6.5.0/css/all.min.css">
-=======
-		<link rel="stylesheet" href="static/styles/loading-styles.css">
->>>>>>> b2e25729
+
 
 
 
@@ -84,32 +82,6 @@
 						<label for="time-4">Full Day Quest (4+ hours)</label>
 					</div>
 				</div>
-
-<<<<<<< HEAD
-				<!-- <div class="option-group">
-					<div class="option-title">Maximum detour distance</div>
-					<div class="option-flex">
-						<div class="option-button" data-value="5">
-							<span class="activity-icon">🔄</span>
-							Minimal (5 miles)
-						</div>
-						<div class="option-button" data-value="15">
-							<span class="activity-icon">🔄</span>
-							Small (15 miles)
-						</div>
-						<div class="option-button" data-value="30">
-							<span class="activity-icon">🔄</span>
-							Medium (30 miles)
-						</div>
-						<div class="option-button" data-value="50+">
-							<span class="activity-icon">🔄</span>
-							Any Distance
-						</div>
-					</div>
-				</div> -->
-=======
-	
->>>>>>> b2e25729
 
 				<p class="footer-note">We'll adjust recommendations based on your available time.</p>
 			</div>
