--- conflicted
+++ resolved
@@ -6,24 +6,22 @@
 		<title>Add a Gem - Hidden Gems</title>
 		<link rel="stylesheet" href="css/main.css">
 		<link rel="stylesheet" href="https://cdnjs.cloudflare.com/ajax/libs/font-awesome/6.5.0/css/all.min.css">
-<<<<<<< HEAD
-    <link rel="preconnect" href="https://fonts.googleapis.com">
-    <link rel="preconnect" href="https://fonts.gstatic.com" crossorigin>
-    <link href="https://fonts.googleapis.com/css2?family=Nunito:ital,wght@0,200..1000;1,200..1000&display=swap" rel="stylesheet">
-
-
-
-    <style>
-        *,
-        *::before,
-        *::after {
-            font-family: inherit;
-            box-sizing: border-box;
-        }
-    
-        body {
-            font-family: 'Nunito', sans-serif;
-        }
+		<link rel="preconnect" href="https://fonts.googleapis.com">
+		<link rel="preconnect" href="https://fonts.gstatic.com" crossorigin>
+		<link href="https://fonts.googleapis.com/css2?family=Nunito:ital,wght@0,200..1000;1,200..1000&display=swap" rel="stylesheet">
+
+
+		<style>
+			*,
+			*::before,
+			*::after {
+				font-family: inherit;
+				box-sizing: border-box;
+			}
+
+			body {
+				font-family: 'Nunito', sans-serif;
+			}
 
         .progress-bar {
             height: 23px;
@@ -40,27 +38,27 @@
             font-weight: 500;
         }
 
-        .recommendation-image {
-            width: 100%;
-            height: 200px;
-            background-color: #ddd;
-            display: flex;
-            justify-content: center;
-            align-items: center;
-        }
-        .recommendation-details {
-            padding: 12px;
-        }
-
-        .detail {
-            margin-bottom: 5px;
-            font-size: 14px;
-            font-weight: 700;
-        }
-
-        .recommendation-detail-icon {
-            margin-right: 3px;
-        }
+			.recommendation-image {
+				width: 100%;
+				height: 200px;
+				background-color: #ddd;
+				display: flex;
+				justify-content: center;
+				align-items: center;
+			}
+			.recommendation-details {
+				padding: 12px;
+			}
+
+			.detail {
+				margin-bottom: 5px;
+				font-size: 14px;
+				font-weight: 700;
+			}
+
+			.recommendation-detail-icon {
+				margin-right: 3px;
+			}
 
         .quiz-option {
             display: inline-flex;
@@ -94,8 +92,16 @@
 
 </head>
 
+	<body>
+
 <body>
     <div class="page-container">
+        <button onclick="goBack()" style="position: absolute; top: 1px; left: 0px;
+                z-index: 1000; font-size: 20px;
+                background: none; border: none; cursor: pointer;
+                color: black; font-weight: 600;">
+            ← Back
+        </button>
         <div class="flex flex-column" id="progressContainer">
             <div>
                 <image src="./assets/trip_mode.jpg" style="width:100%;height:250px;margin-top: 40px"/>
@@ -141,14 +147,14 @@
 
 		
 
-                <div class="review-box">
-                    <image src="./assets/avataaars.jpg" style="width:60px; height:60px;"></image>
-                    <span style="font-size: 16px; font-weight: 700;" id="review">"This trail has amazing views especially for sunset."</span>
-                    <span style="font-size: 14px; font-weight: 500; text-align: center; display: block; margin-top: 10px;">"Dog friendly!"</span>
-
-                    <image src="./assets/dog.jpg" style="width:60px; height:60px; margin-left:190px; margin-top:5px"></image>
-                </div>
-                <button style="background-color: rgb(153, 206, 153); margin-top: 30px; margin-left: 40px" onclick="goToSpecificLocation()">Open in Google Maps</button>
+    				<div class="review-box">
+    					<image src="./assets/avataaars.jpg" style="width:60px; height:60px;"></image>
+    				<span style="font-size: 16px; font-weight: 700;" id="review">"This trail has amazing views especially for sunset."</span>
+    				<span style="font-size: 14px; font-weight: 500; text-align: center; display: block; margin-top: 10px;">"Dog friendly!"</span>
+
+    				<image src="./assets/dog.jpg" style="width:60px; height:60px; margin-left:190px; margin-top:5px"></image>
+                </div>
+			<button style="background-color: rgb(153, 206, 153); margin-top: 30px; margin-left: 40px" onclick="goToSpecificLocation()">Open in Google Maps</button>
 
             </div>
             <div style="margin: 60px 50px 30px 10px; text-align: right;">
@@ -166,7 +172,7 @@
             <div style="position: absolute; top: 170px; left: 60px; color: rgb(36, 176, 102); font-size: 36px; font-weight: 800;" id="arrived">
                 You've Arrived!!
             </div>
-            <button>Tell us more about this gem!</button>
+            <button onclick="feedbackForm()">Tell us more about this gem!</button>
         </div>
     
     </div>
@@ -179,14 +185,14 @@
                 console.log(data); // Use your data here
                 data_text = data[0]
                 document.getElementById('title').innerText = data_text["name"];
-                document.getElementById('address').innerText = data_text["address"];
-                document.getElementById('cost').innerText = data_text["dollar_sign"];
-                document.getElementById('open').innerText = data_text["opening_hours"];
-                document.getElementById('description').innerText = data_text["description"];
-                document.getElementById('category-1').innerText = data_text["category_1"];
-                document.getElementById('category-2').innerText = data_text["category_2"];
-                document.getElementById('review').innerText = data_text["review"];
-                document.getElementById('time-left').innerText = data_text["time"];
+                // document.getElementById('address').innerText = data_text["address"];
+                // document.getElementById('cost').innerText = data_text["dollar_sign"];
+                // document.getElementById('open').innerText = data_text["opening_hours"];
+                // document.getElementById('description').innerText = data_text["description"];
+                // document.getElementById('category-1').innerText = data_text["category_1"];
+                // document.getElementById('category-2').innerText = data_text["category_2"];
+                // document.getElementById('review').innerText = data_text["review"];
+                // document.getElementById('time-left').innerText = data_text["time"];
             })
             .catch(error => console.error('Error loading JSON:', error));
         let latitude = 0;
@@ -248,6 +254,15 @@
             nextScreen.style.display = 'block';
         }
 
+        function goBack() {
+            window.location.href = "landing-page.html?skipWelcome=1";
+        }
+
+        function feedbackForm() {
+            window.location.href = "end-survey.html";
+        }
+									
+
 
 
         // function updateProgress(percent) {
@@ -256,232 +271,4 @@
 
     </script>
 </body>
-</html>
-=======
-		<link rel="preconnect" href="https://fonts.googleapis.com">
-		<link rel="preconnect" href="https://fonts.gstatic.com" crossorigin>
-		<link href="https://fonts.googleapis.com/css2?family=Nunito:ital,wght@0,200..1000;1,200..1000&display=swap" rel="stylesheet">
-
-
-		<style>
-			*,
-			*::before,
-			*::after {
-				font-family: inherit;
-				box-sizing: border-box;
-			}
-
-			body {
-				font-family: 'Nunito', sans-serif;
-			}
-
-			.progress-bar {
-				height: 20px;
-				border-radius: 10px;
-				margin: 0 40px 10px;
-				background-color: lightgray;
-				display: flex;
-			}
-			.place-container {
-				margin: 15px 0 0 40px;
-			}
-			.title {
-				font-size: 24px;
-				font-weight: 500;
-			}
-
-			.recommendation-image {
-				width: 100%;
-				height: 200px;
-				background-color: #ddd;
-				display: flex;
-				justify-content: center;
-				align-items: center;
-			}
-			.recommendation-details {
-				padding: 12px;
-			}
-
-			.detail {
-				margin-bottom: 5px;
-				font-size: 14px;
-				font-weight: 700;
-			}
-
-			.recommendation-detail-icon {
-				margin-right: 3px;
-			}
-
-			.quiz-option {
-				display: inline-flex;
-				align-items: center;
-				padding: 10px 16px;
-				margin: 0 40px 10px 20px;
-				border-radius: 20px;
-				background-color: #f6d375;
-				cursor: pointer;
-				transition: background-color 0.2s;
-			}
-			.moving-progress {
-				height: 20px;
-				width: 0; /*dynamic */
-				border-radius: 10px;
-				background-color: green;
-			}
-			.review-box {
-				height: 200px;
-				margin: 30px 60px 60px 40px;
-				background-color: rgba(255, 255, 255, 0.637);
-				border-radius: 10px;
-				padding: 10px;
-			}
-			.state-change {
-				padding: 5px;
-				background-color: rgb(230, 230, 230);
-			}
-		</style>
-
-	</head>
-
-	<body>
-
-		<div class="page-container">
-			<button onclick="goBack()" style="position: absolute; top: 1px; left: 0px;
-																	                    z-index: 1000; font-size: 20px;
-																						background: none; border: none; cursor: pointer;
-																						color: black; font-weight: 600;">
-				← Back
-			</button>
-
-			<div
-				class="flex flex-column">
-				<!-- <div id="map" style="width:100%;height:200px"></div> -->
-				<div>
-					<image src="./assets/trip_mode.jpg" style="width:100%;height:250px;margin-top: 40px"/>
-					<div style="position: absolute; top: 140px; left: 240px; color: white; font-size: 20px; font-weight: 600;" id="time-left">
-						1 hr 30 left
-					</div>
-				</div>
-				<div>
-					<div class="progress-bar">
-						<div
-							class="moving-progress" id="moving-progress"><!-- progress div -->
-						</div>
-						<span style="margin-left: 280px;">🏁</span>
-
-
-					</div>
-					<!-- <span style="font-weight:bold; display:block; text-align: right; margin-right: 40px" >time left</span> -->
-				</div>
-
-
-				<div class="place-container">
-					<div>
-						<div class="title" id="title" style="font-weight: 800; font-size: xx-large;">Mission Peak</div>
-					</div>
-
-					<div class="">
-						<div class="quiz-option" style="font-size: 14px; font-weight: 700; color:rgb(255, 255, 255); padding: 6px 12px; margin-left: 0;">Super Rare Gem</div>
-						<div class="detail">
-							<i class="fas fa-location-dot" style="color:#f6d375"></i>
-							<span id="address">43600 Mission Blvd, Fremont, CA</span>
-						</div>
-						<div class="detail">
-							<i class="fas fa-clock" style="color:#f6d375"></i>
-							<span>6:00 AM - 10:00 PM | $</span>
-						</div>
-						<!-- <div style="display: flex; gap: 8px; margin-top: 12px;">
-																																																												                        <div class="quiz-option" style="font-size: 12px; padding: 6px 12px; margin: 0;">Outdoor</div>
-																																																												                        <div class="quiz-option" style="font-size: 12px; padding: 6px 12px; margin: 0;">Nature</div>
-																																																												                    </div> -->
-					</div>
-
-
-					<!-- Navigation wheel component will be loaded here -->
-					<div id="nav-wheel-container"></div>
-				</div>
-
-				<div class="review-box">
-					<image src="./assets/avataaars.jpg" style="width:60px; height:60px"></image>
-				<span style="font-size: 16px; font-weight: 700;">"This trail has amazing views especially for sunset."</span>
-				<span style="font-size: 14px; font-weight: 500; text-align: center; display: block; margin-top: 10px;">"Dog friendly!"</span>
-
-				<image src="./assets/dog.jpg" style="width:60px; height:60px; margin-left:190px; margin-top:5px"></image>
-
-			<button style="background-color: rgb(153, 206, 153); margin-top: 30px; margin-left: 40px" onclick="goToSpecificLocation()">Open in Google Maps</button>
-
-		</div>
-	</body>
-	<div style="margin: 60px 50px 30px 10px; text-align: right;">
-		<button class="state-change" id="state-1">
-			<i class="fas fa-arrow-right"></i>
-		</button>
-		<button class="state-change" id="state-2">
-			<i class="fas fa-arrow-right"></i>
-		</button>
-		<span style="font-size: 12px; font-weight: 300;">for demo</span>
-	</div>
-</html></div><script>let data_text = {};
-									fetch('./assets/data/gem.json').then(response => response.json()).then(data => {
-										console.log(data); // Use your data here
-										data_text = data[0]
-										document.getElementById('title').innerText = data_text["name"];
-										document.getElementById('address').innerText = data_text["coordinates"];
-										document.getElementById('open').innerText = data_text["open"];
-										document.getElementById('title').innerText = data_text["name"];
-										document.getElementById('title').innerText = data_text["name"];
-									}).catch(error => console.error('Error loading JSON:', error));
-									let latitude = 0;
-									let longitude = 0;
-									if (navigator.geolocation) {
-										navigator.geolocation.getCurrentPosition((position) => {
-											latitude = position.coords.latitude;
-											longitude = position.coords.longitude;
-											console.log(`Latitude: ${latitude}, Longitude: ${longitude}`);
-											// Initialize MapLibre map
-											const map = new maplibregl.Map({
-												container: 'map',
-												style: 'https://api.maptiler.com/maps/basic-v2/style.json?key=hbvo5fWE9HuC6JUHKB9q',
-												center: [
-													latitude, longitude
-												],
-												zoom: 1
-											});
-										}, (error) => {
-											console.error("Error getting location:", error);
-										});
-									} else {
-										console.error("Geolocation is not supported by this browser.");
-									}
-									
-									console.log(`Latitude: ${latitude}, Longitude: ${longitude}`);
-									
-									
-									document.getElementById('state-1').onclick = function () {
-										const progressBar = document.getElementById('moving-progress');
-										progressBar.style.width = 20 + '%';
-										document.getElementById('time-left').innerText = "30 min left";
-									}
-									
-									document.getElementById('state-2').onclick = function () {
-										const progressBar = document.getElementById('moving-progress');
-										progressBar.style.width = 100 + '%';
-										document.getElementById('time-left').innerText = "Arrived!";
-										document.getElementById('time-left').style.marginLeft = "15px";
-									}
-									
-									function goToSpecificLocation() {
-										const coordinates = data_text["coordinates"];
-										const url = `https://www.google.com/maps?q=${coordinates}`;
-										window.open(url, "_blank");
-									}
-									function goBack() {
-									    window.location.href = "landing-page.html?skipWelcome=1";
-									}
-									
-									
-									
-									// function updateProgress(percent) {
-									
-									// }</script></body></html>
->>>>>>> 8cdddd44
+</html>