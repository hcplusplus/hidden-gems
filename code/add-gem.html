<!DOCTYPE html>
<html lang="en">
<<<<<<< HEAD
<head>
    <meta charset="UTF-8">
    <meta name="viewport" content="width=device-width, initial-scale=1.0">
    <title>Add a Gem - Hidden Gems</title>
    <link rel="stylesheet" href="css/main.css">
    <link rel="stylesheet" href="css/new-aesthetics.css">
</head>
<body>
    <div class="page-container">
        <!-- Header -->
        <header class="page-header">
            <button class="back-button" id="back-button">←</button>
            <h1 class="page-title">Add a Gem</h1>
            <div class="header-spacer"></div>
        </header>

        <main class="form-container">
            <p class="form-intro">Share your hidden gem with the community. The best discoveries come from travelers like you!</p>

            <form id="add-gem-form">
                <!-- Gem Title -->
                <div class="form-group">
                    <label for="gem-title">Gem Title*</label>
                    <input type="text" id="gem-title" name="title" placeholder="Name of this hidden gem" required>
                </div>

                <!-- Location -->
                <div class="form-group">
                    <label for="gem-location">Location*</label>
                    <div class="location-input-container">
                        <input type="text" id="gem-location" name="location" placeholder="Enter address or coordinates" required>
                        <button type="button" id="use-my-location" class="location-button">
                            <span class="location-icon">📍</span>
                        </button>
                    </div>
                    <div class="map-placeholder" id="location-map">
                        <div class="map-message">Map will appear here after entering a location</div>
                    </div>
                </div>

                <!-- Photos & Videos -->
                <div class="form-group">
                    <label>Add Photos/Videos</label>
                    <div class="photo-upload-container">
                        <div class="photo-upload-box" id="photo-upload">
                            <span class="upload-icon">+</span>
                            <span class="upload-text">Upload</span>
                        </div>
                        <input type="file" id="photo-input" name="photos" accept="image/*" multiple style="display: none;">
                    </div>
                    <div class="photo-preview" id="photo-preview"></div>
                </div>

                <!-- Gem Type -->
                <div class="form-group">
                    <label>Gem Type*</label>
                    <div class="tag-options">
                        <div class="tag-option" data-value="viewpoint">
                            <span class="tag-icon">🌄</span> Viewpoint
                        </div>
                        <div class="tag-option" data-value="hidden-beach">
                            <span class="tag-icon">🏖️</span> Hidden Beach
                        </div>
                        <div class="tag-option" data-value="historic-site">
                            <span class="tag-icon">🏛️</span> Historic Site
                        </div>
                        <div class="tag-option" data-value="local-eatery">
                            <span class="tag-icon">🍽️</span> Local Eatery
                        </div>
                        <div class="tag-option" data-value="natural-wonder">
                            <span class="tag-icon">🌲</span> Natural Wonder
                        </div>
                        <div class="tag-option" data-value="secret-trail">
                            <span class="tag-icon">🥾</span> Secret Trail
                        </div>
                        <div class="tag-option" data-value="winery">
                            <span class="tag-icon">🍷</span> Winery
                        </div>
                        <div class="tag-option" data-value="coffee-shop">
                            <span class="tag-icon">☕</span> Coffee Shop
                        </div>
                    </div>
                </div>

                <!-- Activities -->
                <div class="form-group">
                    <label>Activities</label>
                    <div class="tag-options">
                        <div class="tag-option" data-value="hiking">
                            <span class="tag-icon">🥾</span> Hiking
                        </div>
                        <div class="tag-option" data-value="photography">
                            <span class="tag-icon">📸</span> Photography
                        </div>
                        <div class="tag-option" data-value="swimming">
                            <span class="tag-icon">🏊</span> Swimming
                        </div>
                        <div class="tag-option" data-value="picnicking">
                            <span class="tag-icon">🧺</span> Picnicking
                        </div>
                        <div class="tag-option" data-value="wildlife">
                            <span class="tag-icon">🦊</span> Wildlife
                        </div>
                        <div class="tag-option" data-value="wine-tasting">
                            <span class="tag-icon">🍷</span> Wine Tasting
                        </div>
                        <div class="tag-option" data-value="relaxing">
                            <span class="tag-icon">😌</span> Relaxing
                        </div>
                        <div class="tag-option" data-value="dining">
                            <span class="tag-icon">🍴</span> Dining
                        </div>
                    </div>
                </div>

                <!-- Accessibility -->
                <div class="form-group">
                    <label>Accessibility Level*</label>
                    <div class="radio-options">
                        <label class="radio-option">
                            <input type="radio" name="accessibility" value="easy" required>
                            <span class="radio-text">Easy (no hiking)</span>
                        </label>
                        <label class="radio-option">
                            <input type="radio" name="accessibility" value="moderate">
                            <span class="radio-text">Moderate (short walks)</span>
                        </label>
                        <label class="radio-option">
                            <input type="radio" name="accessibility" value="difficult">
                            <span class="radio-text">Difficult (hiking required)</span>
                        </label>
                    </div>
                </div>

                <!-- Cost -->
                <div class="form-group">
                    <label>Cost*</label>
                    <div class="cost-options">
                        <div class="cost-option" data-value="free">Free</div>
                        <div class="cost-option" data-value="$">$</div>
                        <div class="cost-option" data-value="$$">$$</div>
                        <div class="cost-option" data-value="$$$">$$$</div>
                    </div>
                    <input type="hidden" name="cost" id="selected-cost">
                </div>

                <!-- Visit Duration -->
                <div class="form-group">
                    <label>Typical Visit Duration*</label>
                    <select name="duration" required>
                        <option value="">Select duration</option>
                        <option value="<30min">Less than 30 minutes</option>
                        <option value="30-60min">30-60 minutes</option>
                        <option value="1-2hours">1-2 hours</option>
                        <option value="2-4hours">2-4 hours</option>
                        <option value="4+hours">4+ hours</option>
                    </select>
                </div>

                <!-- Crowdedness -->
                <div class="form-group">
                    <label>How crowded is this place?*</label>
                    <div class="slider-container">
                        <input type="range" min="1" max="5" value="2" class="range-slider" id="crowdedness-slider">
                        <div class="slider-labels">
                            <span>Never crowded</span>
                            <span>Sometimes busy</span>
                            <span>Very crowded</span>
                        </div>
                    </div>
                    <input type="hidden" name="crowdedness" id="crowdedness-value">
                </div>

                <!-- Best Time -->
                <div class="form-group">
                    <label>Best Time to Visit</label>
                    <div class="tag-options">
                        <div class="tag-option" data-value="morning">
                            <span class="tag-icon">🌅</span> Morning
                        </div>
                        <div class="tag-option" data-value="afternoon">
                            <span class="tag-icon">☀️</span> Afternoon
                        </div>
                        <div class="tag-option" data-value="evening">
                            <span class="tag-icon">🌇</span> Evening
                        </div>
                        <div class="tag-option" data-value="weekday">
                            <span class="tag-icon">📅</span> Weekday
                        </div>
                        <div class="tag-option" data-value="weekend">
                            <span class="tag-icon">🎉</span> Weekend
                        </div>
                    </div>
                </div>

                <!-- Amenities -->
                <div class="form-group">
                    <label>Available Amenities</label>
                    <div class="checkbox-options">
                        <label class="checkbox-option">
                            <input type="checkbox" name="amenities" value="parking">
                            <span class="checkbox-text">Parking</span>
                        </label>
                        <label class="checkbox-option">
                            <input type="checkbox" name="amenities" value="restrooms">
                            <span class="checkbox-text">Restrooms</span>
                        </label>
                        <label class="checkbox-option">
                            <input type="checkbox" name="amenities" value="food">
                            <span class="checkbox-text">Food/Drinks</span>
                        </label>
                        <label class="checkbox-option">
                            <input type="checkbox" name="amenities" value="wheelchair">
                            <span class="checkbox-text">Wheelchair Accessible</span>
                        </label>
                        <label class="checkbox-option">
                            <input type="checkbox" name="amenities" value="picnic">
                            <span class="checkbox-text">Picnic Area</span>
                        </label>
                    </div>
                </div>

                <!-- Description -->
                <div class="form-group">
                    <label for="gem-description">Description*</label>
                    <textarea id="gem-description" name="description" rows="4" placeholder="What makes this place special? Include any tips for visiting." required></textarea>
                </div>

                <!-- Is it Hidden? -->
                <div class="form-group">
                    <label class="highlight-label">Is this place a true hidden gem?</label>
                    <p class="form-note">A hidden gem is a high-quality location that's not widely known or visited by most travelers.</p>
                    <div class="radio-options highlight-options">
                        <label class="radio-option">
                            <input type="radio" name="is_hidden" value="yes" required>
                            <span class="radio-text">Yes, it's a true hidden gem!</span>
                        </label>
                        <label class="radio-option">
                            <input type="radio" name="is_hidden" value="no">
                            <span class="radio-text">No, it's somewhat well-known</span>
                        </label>
                    </div>
                </div>

                <!-- Submit Button -->
                <div class="form-actions">
                    <button type="submit" class="submit-button">Submit Gem</button>
                </div>
            </form>
        </main>

        <!-- Navigation wheel component will be loaded here -->
        <div id="nav-wheel-container"></div>
    </div>

    <script>
        document.addEventListener('DOMContentLoaded', function() {
            // Handle back button
            document.getElementById('back-button').addEventListener('click', function() {
                window.history.back();
            });
            
            // Handle photo upload
            const photoUpload = document.getElementById('photo-upload');
            const photoInput = document.getElementById('photo-input');
            const photoPreview = document.getElementById('photo-preview');
            
            photoUpload.addEventListener('click', function() {
                photoInput.click();
            });
            
            photoInput.addEventListener('change', function() {
                photoPreview.innerHTML = '';
                
                if (this.files) {
                    Array.from(this.files).forEach(file => {
                        const reader = new FileReader();
                        
                        reader.onload = function(e) {
                            const previewItem = document.createElement('div');
                            previewItem.className = 'preview-item';
                            previewItem.innerHTML = `
                                <img src="${e.target.result}" alt="Preview">
=======
	<head>
		<meta charset="UTF-8">
		<meta name="viewport" content="width=device-width, initial-scale=1.0">
		<title>Add a Gem - Hidden Gems</title>
		<link rel="stylesheet" href="css/main.css">
		<link rel="stylesheet" href="css/new-aesthetics.css">
	</head>
	<body>
		<div
			class="page-container">
			<!-- Header -->
			<header class="page-header">
				<button class="back-button" id="back-button">←</button>
				<h1 class="page-title">Add a Gem</h1>
				<div class="header-spacer"></div>
			</header>

			<main class="form-container">
				<p class="form-intro">Share your hidden gem with the community. The best discoveries come from travelers like you!</p>

				<form
					id="add-gem-form">
					<!-- Gem Title -->
					<div class="form-group">
						<label for="gem-title">Gem Title*</label>
						<input type="text" id="gem-title" name="title" placeholder="Name of this hidden gem" required>
					</div>

					<!-- Location -->
					<div class="form-group">
						<label for="gem-location">Location*</label>
						<div class="location-input-container">
							<input type="text" id="gem-location" name="location" placeholder="Enter address or coordinates" required>
							<button type="button" id="use-my-location" class="location-button">
								<span class="location-icon">📍</span>
							</button>
						</div>
						<div class="map-placeholder" id="location-map">
							<div class="map-message">Map will appear here after entering a location</div>
						</div>
					</div>

					<!-- Photos & Videos -->
					<div class="form-group">
						<label>Add Photos/Videos</label>
						<div class="photo-upload-container">
							<div class="photo-upload-box" id="photo-upload">
								<span class="upload-icon">+</span>
								<span class="upload-text">Upload</span>
							</div>
							<input type="file" id="photo-input" name="photos" accept="image/*" multiple style="display: none;">
						</div>
						<div class="photo-preview" id="photo-preview"></div>
					</div>

					<!-- Gem Type -->
					<div class="form-group">
						<label>Gem Type*</label>
						<div class="tag-options">
							<div class="tag-option" data-value="viewpoint">
								<span class="tag-icon">🌄</span>
								Viewpoint
							</div>
							<div class="tag-option" data-value="hidden-beach">
								<span class="tag-icon">🏖️</span>
								Hidden Beach
							</div>
							<div class="tag-option" data-value="historic-site">
								<span class="tag-icon">🏛️</span>
								Historic Site
							</div>
							<div class="tag-option" data-value="local-eatery">
								<span class="tag-icon">🍽️</span>
								Local Eatery
							</div>
							<div class="tag-option" data-value="natural-wonder">
								<span class="tag-icon">🌲</span>
								Natural Wonder
							</div>
							<div class="tag-option" data-value="secret-trail">
								<span class="tag-icon">🥾</span>
								Secret Trail
							</div>
							<div class="tag-option" data-value="winery">
								<span class="tag-icon">🍷</span>
								Winery
							</div>
							<div class="tag-option" data-value="coffee-shop">
								<span class="tag-icon">☕</span>
								Coffee Shop
							</div>
						</div>
					</div>

					<!-- Activities -->
					<div class="form-group">
						<label>Activities</label>
						<div class="tag-options">
							<div class="tag-option" data-value="hiking">
								<span class="tag-icon">🥾</span>
								Hiking
							</div>
							<div class="tag-option" data-value="photography">
								<span class="tag-icon">📸</span>
								Photography
							</div>
							<div class="tag-option" data-value="swimming">
								<span class="tag-icon">🏊</span>
								Swimming
							</div>
							<div class="tag-option" data-value="picnicking">
								<span class="tag-icon">🧺</span>
								Picnicking
							</div>
							<div class="tag-option" data-value="wildlife">
								<span class="tag-icon">🦊</span>
								Wildlife
							</div>
							<div class="tag-option" data-value="wine-tasting">
								<span class="tag-icon">🍷</span>
								Wine Tasting
							</div>
							<div class="tag-option" data-value="relaxing">
								<span class="tag-icon">😌</span>
								Relaxing
							</div>
							<div class="tag-option" data-value="dining">
								<span class="tag-icon">🍴</span>
								Dining
							</div>
						</div>
					</div>

					<!-- Accessibility -->
					<div class="form-group">
						<label>Accessibility Level*</label>
						<div class="radio-options">
							<label class="radio-option">
								<input type="radio" name="accessibility" value="easy" required>
								<span class="radio-text">Easy (no hiking)</span>
							</label>
							<label class="radio-option">
								<input type="radio" name="accessibility" value="moderate">
								<span class="radio-text">Moderate (short walks)</span>
							</label>
							<label class="radio-option">
								<input type="radio" name="accessibility" value="difficult">
								<span class="radio-text">Difficult (hiking required)</span>
							</label>
						</div>
					</div>

					<!-- Cost -->
					<div class="form-group">
						<label>Cost*</label>
						<div class="cost-options">
							<div class="cost-option" data-value="free">Free</div>
							<div class="cost-option" data-value="$">$</div>
							<div class="cost-option" data-value="$$">$$</div>
							<div class="cost-option" data-value="$$$">$$$</div>
						</div>
						<input type="hidden" name="cost" id="selected-cost">
					</div>
					<!-- Visit Duration -->
					<div class="form-group">
						<label>Typical Visit Duration*</label>
						<select name="duration" required>
							<option value="">Select duration</option>
							<option value="30min">Less than 30 minutes</option>
							<option value="30-60min">30-60 minutes</option>
							<option value="1-2hours">1-2 hours</option>
							<option value="2-4hours">2-4 hours</option>
							<option value="4+hours">4+ hours</option>
						</select>
					</div>

					<!-- Crowdedness -->
					<div class="form-group">
						<label>How crowded is this place?*</label>
						<div class="slider-container">
							<input type="range" min="1" max="5" value="2" class="range-slider" id="crowdedness-slider">
							<div class="slider-labels">
								<span>Never crowded</span>
								<span>Sometimes busy</span>
								<span>Very crowded</span>
							</div>
						</div>
						<input type="hidden" name="crowdedness" id="crowdedness-value">
					</div>

					<!-- Best Time -->
					<div class="form-group">
						<label>Best Time to Visit</label>
						<div class="tag-options">
							<div class="tag-option" data-value="morning">
								<span class="tag-icon">🌅</span>
								Morning
							</div>
							<div class="tag-option" data-value="afternoon">
								<span class="tag-icon">☀️</span>
								Afternoon
							</div>
							<div class="tag-option" data-value="evening">
								<span class="tag-icon">🌇</span>
								Evening
							</div>
							<div class="tag-option" data-value="weekday">
								<span class="tag-icon">📅</span>
								Weekday
							</div>
							<div class="tag-option" data-value="weekend">
								<span class="tag-icon">🎉</span>
								Weekend
							</div>
						</div>
					</div>

					<!-- Amenities -->
					<div class="form-group">
						<label>Available Amenities</label>
						<div class="checkbox-options">
							<label class="checkbox-option">
								<input type="checkbox" name="amenities" value="parking">
								<span class="checkbox-text">Parking</span>
							</label>
							<label class="checkbox-option">
								<input type="checkbox" name="amenities" value="restrooms">
								<span class="checkbox-text">Restrooms</span>
							</label>
							<label class="checkbox-option">
								<input type="checkbox" name="amenities" value="food">
								<span class="checkbox-text">Food/Drinks</span>
							</label>
							<label class="checkbox-option">
								<input type="checkbox" name="amenities" value="wheelchair">
								<span class="checkbox-text">Wheelchair Accessible</span>
							</label>
							<label class="checkbox-option">
								<input type="checkbox" name="amenities" value="picnic">
								<span class="checkbox-text">Picnic Area</span>
							</label>
						</div>
					</div>

					<!-- Description -->
					<div class="form-group">
						<label for="gem-description">Description*</label>
						<textarea id="gem-description" name="description" rows="4" placeholder="What makes this place special? Include any tips for visiting." required></textarea>
					</div>

					<!-- Is it Hidden? -->
					<div class="form-group">
						<label class="highlight-label">Is this place a true hidden gem?</label>
						<p class="form-note">A hidden gem is a high-quality location that's not widely known or visited by most travelers.</p>
						<div class="radio-options highlight-options">
							<label class="radio-option">
								<input type="radio" name="is_hidden" value="yes" required>
								<span class="radio-text">Yes, it's a true hidden gem!</span>
							</label>
							<label class="radio-option">
								<input type="radio" name="is_hidden" value="no">
								<span class="radio-text">No, it's somewhat well-known</span>
							</label>
						</div>
					</div>

					<!-- Submit Button -->
					<div class="form-actions">
						<button type="submit" class="submit-button">Submit Gem</button>
					</div>
				</form>
			</main>

			<!-- Navigation wheel component will be loaded here -->
			<div id="nav-wheel-container"></div>
		</div>

		<script>
			document.addEventListener('DOMContentLoaded', function () { // Handle back button
				document.getElementById('back-button').addEventListener('click', function () {
					window.history.back();
				});

				// Handle photo upload
				const photoUpload = document.getElementById('photo-upload');
				const photoInput = document.getElementById('photo-input');
				const photoPreview = document.getElementById('photo-preview');

				photoUpload.addEventListener('click', function () {
					photoInput.click();
				});

				photoInput.addEventListener('change', function () {
					photoPreview.innerHTML = '';

					if (this.files) {
						Array.from(this.files).forEach(file => {
							const reader = new FileReader();

							reader.onload = function (e) {
								const previewItem = document.createElement('div');
								previewItem.className = 'preview-item';
								previewItem.innerHTML = `
                                <img src="${
									e.target.result
								}" alt="Preview">
>>>>>>> 5cd48b5b
                                <button type="button" class="remove-photo">×</button>
                            `;
								photoPreview.appendChild(previewItem);

								// Handle photo removal
								previewItem.querySelector('.remove-photo').addEventListener('click', function () {
									previewItem.remove();
								});
							};

							reader.readAsDataURL(file);
						});
					}
				});

				// Handle tag selection
				const tagOptions = document.querySelectorAll('.tag-option');

				tagOptions.forEach(option => {
					option.addEventListener('click', function () {
						const parentGroup = this.closest('.form-group');

						// If it's a single select group (gem type)
						if (parentGroup.querySelector('label').textContent.includes('Gem Type')) { // Deselect other options in this group
							parentGroup.querySelectorAll('.tag-option').forEach(opt => {
								opt.classList.remove('selected');
							});
							this.classList.add('selected');
						} else { // Toggle selection for multi-select groups
							this.classList.toggle('selected');
						}
					});
				});

				// Handle cost selection
				const costOptions = document.querySelectorAll('.cost-option');
				const selectedCostInput = document.getElementById('selected-cost');

				costOptions.forEach(option => {
					option.addEventListener('click', function () {
						costOptions.forEach(opt => opt.classList.remove('selected'));
						this.classList.add('selected');
						selectedCostInput.value = this.getAttribute('data-value');
					});
				});

				// Handle crowdedness slider
				const crowdednessSlider = document.getElementById('crowdedness-slider');
				const crowdednessValue = document.getElementById('crowdedness-value');

				crowdednessSlider.addEventListener('input', function () {
					crowdednessValue.value = this.value;
				});

				// Initialize hidden values
				crowdednessValue.value = crowdednessSlider.value;

				// Load navigation wheel component if available
				if (window.ComponentLoader) {
					window.ComponentLoader.load('nav-wheel-container', 'navigation-wheel');
				}

				// Handle form submission
				document.getElementById('add-gem-form').addEventListener('submit', function (event) {
					event.preventDefault();

					// Validate gem type selection
					const gemTypeGroup = document.querySelector('.form-group:nth-of-type(4)');
					const selectedGemType = gemTypeGroup.querySelector('.tag-option.selected');

					if (! selectedGemType) {
						alert('Please select a gem type');
						return;
					}

					// Get all form values
					const formData = new FormData(this);

					// Add gem type
					formData.append('gemType', selectedGemType.getAttribute('data-value'));

					// Add activities
					const selectedActivities = Array.from(document.querySelectorAll('.form-group:nth-of-type(5) .tag-option.selected')).map(el => el.getAttribute('data-value'));
					formData.append('activities', JSON.stringify(selectedActivities));

					// Add best times
					const selectedTimes = Array.from(document.querySelectorAll('.form-group:nth-of-type(9) .tag-option.selected')).map(el => el.getAttribute('data-value'));
					formData.append('bestTimes', JSON.stringify(selectedTimes));

					// In a real app, we would send this data to the server
					// For this demo, we'll just log it and show a success message
					console.log('Form submitted with data:', Object.fromEntries(formData));

					// Show success message
					alert('Thank you for submitting a hidden gem! After review, it will be added to our collection.');

					// Reset form
					this.reset();

					// Reset UI state
					document.querySelectorAll('.tag-option.selected').forEach(el => {
						el.classList.remove('selected');
					});

					document.querySelectorAll('.cost-option.selected').forEach(el => {
						el.classList.remove('selected');
					});

					photoPreview.innerHTML = '';
					selectedCostInput.value = '';
					crowdednessSlider.value = 2;
					crowdednessValue.value = 2;
				});
			});
		</script>
		<script>
			document.getElementById("back-button").addEventListener("click", function () {
				const confirmExit = confirm("Are you sure you want to exit? Your changes will not be saved.");
				if (confirmExit) {
					window.location.href = "landing-page.html";
				}
			});
		</script>
	</body>
</html><|MERGE_RESOLUTION|>--- conflicted
+++ resolved
@@ -1,290 +1,5 @@
 <!DOCTYPE html>
 <html lang="en">
-<<<<<<< HEAD
-<head>
-    <meta charset="UTF-8">
-    <meta name="viewport" content="width=device-width, initial-scale=1.0">
-    <title>Add a Gem - Hidden Gems</title>
-    <link rel="stylesheet" href="css/main.css">
-    <link rel="stylesheet" href="css/new-aesthetics.css">
-</head>
-<body>
-    <div class="page-container">
-        <!-- Header -->
-        <header class="page-header">
-            <button class="back-button" id="back-button">←</button>
-            <h1 class="page-title">Add a Gem</h1>
-            <div class="header-spacer"></div>
-        </header>
-
-        <main class="form-container">
-            <p class="form-intro">Share your hidden gem with the community. The best discoveries come from travelers like you!</p>
-
-            <form id="add-gem-form">
-                <!-- Gem Title -->
-                <div class="form-group">
-                    <label for="gem-title">Gem Title*</label>
-                    <input type="text" id="gem-title" name="title" placeholder="Name of this hidden gem" required>
-                </div>
-
-                <!-- Location -->
-                <div class="form-group">
-                    <label for="gem-location">Location*</label>
-                    <div class="location-input-container">
-                        <input type="text" id="gem-location" name="location" placeholder="Enter address or coordinates" required>
-                        <button type="button" id="use-my-location" class="location-button">
-                            <span class="location-icon">📍</span>
-                        </button>
-                    </div>
-                    <div class="map-placeholder" id="location-map">
-                        <div class="map-message">Map will appear here after entering a location</div>
-                    </div>
-                </div>
-
-                <!-- Photos & Videos -->
-                <div class="form-group">
-                    <label>Add Photos/Videos</label>
-                    <div class="photo-upload-container">
-                        <div class="photo-upload-box" id="photo-upload">
-                            <span class="upload-icon">+</span>
-                            <span class="upload-text">Upload</span>
-                        </div>
-                        <input type="file" id="photo-input" name="photos" accept="image/*" multiple style="display: none;">
-                    </div>
-                    <div class="photo-preview" id="photo-preview"></div>
-                </div>
-
-                <!-- Gem Type -->
-                <div class="form-group">
-                    <label>Gem Type*</label>
-                    <div class="tag-options">
-                        <div class="tag-option" data-value="viewpoint">
-                            <span class="tag-icon">🌄</span> Viewpoint
-                        </div>
-                        <div class="tag-option" data-value="hidden-beach">
-                            <span class="tag-icon">🏖️</span> Hidden Beach
-                        </div>
-                        <div class="tag-option" data-value="historic-site">
-                            <span class="tag-icon">🏛️</span> Historic Site
-                        </div>
-                        <div class="tag-option" data-value="local-eatery">
-                            <span class="tag-icon">🍽️</span> Local Eatery
-                        </div>
-                        <div class="tag-option" data-value="natural-wonder">
-                            <span class="tag-icon">🌲</span> Natural Wonder
-                        </div>
-                        <div class="tag-option" data-value="secret-trail">
-                            <span class="tag-icon">🥾</span> Secret Trail
-                        </div>
-                        <div class="tag-option" data-value="winery">
-                            <span class="tag-icon">🍷</span> Winery
-                        </div>
-                        <div class="tag-option" data-value="coffee-shop">
-                            <span class="tag-icon">☕</span> Coffee Shop
-                        </div>
-                    </div>
-                </div>
-
-                <!-- Activities -->
-                <div class="form-group">
-                    <label>Activities</label>
-                    <div class="tag-options">
-                        <div class="tag-option" data-value="hiking">
-                            <span class="tag-icon">🥾</span> Hiking
-                        </div>
-                        <div class="tag-option" data-value="photography">
-                            <span class="tag-icon">📸</span> Photography
-                        </div>
-                        <div class="tag-option" data-value="swimming">
-                            <span class="tag-icon">🏊</span> Swimming
-                        </div>
-                        <div class="tag-option" data-value="picnicking">
-                            <span class="tag-icon">🧺</span> Picnicking
-                        </div>
-                        <div class="tag-option" data-value="wildlife">
-                            <span class="tag-icon">🦊</span> Wildlife
-                        </div>
-                        <div class="tag-option" data-value="wine-tasting">
-                            <span class="tag-icon">🍷</span> Wine Tasting
-                        </div>
-                        <div class="tag-option" data-value="relaxing">
-                            <span class="tag-icon">😌</span> Relaxing
-                        </div>
-                        <div class="tag-option" data-value="dining">
-                            <span class="tag-icon">🍴</span> Dining
-                        </div>
-                    </div>
-                </div>
-
-                <!-- Accessibility -->
-                <div class="form-group">
-                    <label>Accessibility Level*</label>
-                    <div class="radio-options">
-                        <label class="radio-option">
-                            <input type="radio" name="accessibility" value="easy" required>
-                            <span class="radio-text">Easy (no hiking)</span>
-                        </label>
-                        <label class="radio-option">
-                            <input type="radio" name="accessibility" value="moderate">
-                            <span class="radio-text">Moderate (short walks)</span>
-                        </label>
-                        <label class="radio-option">
-                            <input type="radio" name="accessibility" value="difficult">
-                            <span class="radio-text">Difficult (hiking required)</span>
-                        </label>
-                    </div>
-                </div>
-
-                <!-- Cost -->
-                <div class="form-group">
-                    <label>Cost*</label>
-                    <div class="cost-options">
-                        <div class="cost-option" data-value="free">Free</div>
-                        <div class="cost-option" data-value="$">$</div>
-                        <div class="cost-option" data-value="$$">$$</div>
-                        <div class="cost-option" data-value="$$$">$$$</div>
-                    </div>
-                    <input type="hidden" name="cost" id="selected-cost">
-                </div>
-
-                <!-- Visit Duration -->
-                <div class="form-group">
-                    <label>Typical Visit Duration*</label>
-                    <select name="duration" required>
-                        <option value="">Select duration</option>
-                        <option value="<30min">Less than 30 minutes</option>
-                        <option value="30-60min">30-60 minutes</option>
-                        <option value="1-2hours">1-2 hours</option>
-                        <option value="2-4hours">2-4 hours</option>
-                        <option value="4+hours">4+ hours</option>
-                    </select>
-                </div>
-
-                <!-- Crowdedness -->
-                <div class="form-group">
-                    <label>How crowded is this place?*</label>
-                    <div class="slider-container">
-                        <input type="range" min="1" max="5" value="2" class="range-slider" id="crowdedness-slider">
-                        <div class="slider-labels">
-                            <span>Never crowded</span>
-                            <span>Sometimes busy</span>
-                            <span>Very crowded</span>
-                        </div>
-                    </div>
-                    <input type="hidden" name="crowdedness" id="crowdedness-value">
-                </div>
-
-                <!-- Best Time -->
-                <div class="form-group">
-                    <label>Best Time to Visit</label>
-                    <div class="tag-options">
-                        <div class="tag-option" data-value="morning">
-                            <span class="tag-icon">🌅</span> Morning
-                        </div>
-                        <div class="tag-option" data-value="afternoon">
-                            <span class="tag-icon">☀️</span> Afternoon
-                        </div>
-                        <div class="tag-option" data-value="evening">
-                            <span class="tag-icon">🌇</span> Evening
-                        </div>
-                        <div class="tag-option" data-value="weekday">
-                            <span class="tag-icon">📅</span> Weekday
-                        </div>
-                        <div class="tag-option" data-value="weekend">
-                            <span class="tag-icon">🎉</span> Weekend
-                        </div>
-                    </div>
-                </div>
-
-                <!-- Amenities -->
-                <div class="form-group">
-                    <label>Available Amenities</label>
-                    <div class="checkbox-options">
-                        <label class="checkbox-option">
-                            <input type="checkbox" name="amenities" value="parking">
-                            <span class="checkbox-text">Parking</span>
-                        </label>
-                        <label class="checkbox-option">
-                            <input type="checkbox" name="amenities" value="restrooms">
-                            <span class="checkbox-text">Restrooms</span>
-                        </label>
-                        <label class="checkbox-option">
-                            <input type="checkbox" name="amenities" value="food">
-                            <span class="checkbox-text">Food/Drinks</span>
-                        </label>
-                        <label class="checkbox-option">
-                            <input type="checkbox" name="amenities" value="wheelchair">
-                            <span class="checkbox-text">Wheelchair Accessible</span>
-                        </label>
-                        <label class="checkbox-option">
-                            <input type="checkbox" name="amenities" value="picnic">
-                            <span class="checkbox-text">Picnic Area</span>
-                        </label>
-                    </div>
-                </div>
-
-                <!-- Description -->
-                <div class="form-group">
-                    <label for="gem-description">Description*</label>
-                    <textarea id="gem-description" name="description" rows="4" placeholder="What makes this place special? Include any tips for visiting." required></textarea>
-                </div>
-
-                <!-- Is it Hidden? -->
-                <div class="form-group">
-                    <label class="highlight-label">Is this place a true hidden gem?</label>
-                    <p class="form-note">A hidden gem is a high-quality location that's not widely known or visited by most travelers.</p>
-                    <div class="radio-options highlight-options">
-                        <label class="radio-option">
-                            <input type="radio" name="is_hidden" value="yes" required>
-                            <span class="radio-text">Yes, it's a true hidden gem!</span>
-                        </label>
-                        <label class="radio-option">
-                            <input type="radio" name="is_hidden" value="no">
-                            <span class="radio-text">No, it's somewhat well-known</span>
-                        </label>
-                    </div>
-                </div>
-
-                <!-- Submit Button -->
-                <div class="form-actions">
-                    <button type="submit" class="submit-button">Submit Gem</button>
-                </div>
-            </form>
-        </main>
-
-        <!-- Navigation wheel component will be loaded here -->
-        <div id="nav-wheel-container"></div>
-    </div>
-
-    <script>
-        document.addEventListener('DOMContentLoaded', function() {
-            // Handle back button
-            document.getElementById('back-button').addEventListener('click', function() {
-                window.history.back();
-            });
-            
-            // Handle photo upload
-            const photoUpload = document.getElementById('photo-upload');
-            const photoInput = document.getElementById('photo-input');
-            const photoPreview = document.getElementById('photo-preview');
-            
-            photoUpload.addEventListener('click', function() {
-                photoInput.click();
-            });
-            
-            photoInput.addEventListener('change', function() {
-                photoPreview.innerHTML = '';
-                
-                if (this.files) {
-                    Array.from(this.files).forEach(file => {
-                        const reader = new FileReader();
-                        
-                        reader.onload = function(e) {
-                            const previewItem = document.createElement('div');
-                            previewItem.className = 'preview-item';
-                            previewItem.innerHTML = `
-                                <img src="${e.target.result}" alt="Preview">
-=======
 	<head>
 		<meta charset="UTF-8">
 		<meta name="viewport" content="width=device-width, initial-scale=1.0">
@@ -591,7 +306,6 @@
                                 <img src="${
 									e.target.result
 								}" alt="Preview">
->>>>>>> 5cd48b5b
                                 <button type="button" class="remove-photo">×</button>
                             `;
 								photoPreview.appendChild(previewItem);
